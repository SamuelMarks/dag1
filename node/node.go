package node

import (
	"crypto/ecdsa"
	"fmt"
	"math/rand"
	"sort"
	"sync"
	"time"

	"github.com/Sirupsen/logrus"

	"strconv"

	hg "bitbucket.org/mosaicnet/babble/hashgraph"
	"bitbucket.org/mosaicnet/babble/net"
	"bitbucket.org/mosaicnet/babble/proxy"
)

type Node struct {
	nodeState

	conf   *Config
	logger *logrus.Entry

	id       int
	core     *Core
	coreLock sync.Mutex

	localAddr string

	peerSelector PeerSelector
	selectorLock sync.Mutex

	trans net.Transport
	netCh <-chan net.RPC

	proxy    proxy.AppProxy
	submitCh chan []byte

	commitCh chan []hg.Event

	shutdownCh chan struct{}

	heartbeatTicker *ticker

	start        time.Time
	syncRequests int
	syncErrors   int
}

func NewNode(conf *Config, key *ecdsa.PrivateKey, participants []net.Peer, trans net.Transport, proxy proxy.AppProxy) Node {
	localAddr := trans.LocalAddr()

	sort.Sort(net.ByPubKey(participants))
	pmap := make(map[string]int)
	var id int
	for i, p := range participants {
		pmap[p.PubKeyHex] = i
		if p.NetAddr == localAddr {
			id = i
		}
	}

	store := hg.NewInmemStore(pmap, conf.CacheSize)
	commitCh := make(chan []hg.Event, 20)
	core := NewCore(id, key, pmap, store, commitCh, conf.Logger)

	peerSelector := NewRandomPeerSelector(participants, localAddr)

	node := Node{
		id:           id,
		conf:         conf,
		core:         &core,
		localAddr:    localAddr,
		logger:       conf.Logger.WithField("node", localAddr),
		peerSelector: peerSelector,
		trans:        trans,
		netCh:        trans.Consumer(),
		proxy:        proxy,
		submitCh:     proxy.SubmitCh(),
		commitCh:     commitCh,
		shutdownCh:   make(chan struct{}),
	}

	//Initialize as Babbling
	node.setState(Babbling)

	return node
}

func (n *Node) Init() error {
	peerAddresses := []string{}
	for _, p := range n.peerSelector.Peers() {
		peerAddresses = append(peerAddresses, p.NetAddr)
	}
	n.logger.WithField("peers", peerAddresses).Debug("Init Node")
	return n.core.Init()
}

func (n *Node) RunAsync(gossip bool) {
	n.logger.Debug("runasync")
	go n.Run(gossip)
}

func (n *Node) Run(gossip bool) {
	//Run background worker
	go n.backgroundWorker()

	//Execute Node State Machine
	for {
		// Run different routines depending on node state
		state := n.getState()
		n.logger.WithField("state", state.String()).Debug("Run loop")

		switch state {
		case Babbling:
			n.babble(gossip)
		case CatchingUp:
			n.fastForward()
		case Shutdown:
			return
		}
	}
}

func (n *Node) backgroundWorker() {
	for {
		select {
		case rpc := <-n.netCh:
			n.logger.Debug("Processing RPC")
			n.processRPC(rpc)
			if n.core.NeedGossip() && n.heartbeatTicker.stopped {
				n.heartbeatTicker.resetTicker()
			}
		case t := <-n.submitCh:
			n.logger.Debug("Adding Transaction")
			n.addTransaction(t)
			if n.heartbeatTicker.stopped {
				n.heartbeatTicker.resetTicker()
			}
		case events := <-n.commitCh:
			n.logger.WithField("events", len(events)).Debug("Committing Events")
			if err := n.commit(events); err != nil {
				n.logger.WithField("error", err).Error("Committing Event")
			}
		case <-n.shutdownCh:
			return
		}
	}
}

func (n *Node) babble(gossip bool) {
	n.heartbeatTicker = createTicker(n.conf.HeartbeatTimeout)
	for {
		oldState := n.getState()
		select {
		case <-n.heartbeatTicker.ticker.C:
			if gossip {
				proceed, err := n.preGossip()
				if proceed && err == nil {
					n.logger.Debug("Time to gossip!")
					peer := n.peerSelector.Next()
					n.goFunc(func() { n.gossip(peer.NetAddr) })
				}
			}
			if !n.core.NeedGossip() && !n.heartbeatTicker.stopped {
				n.heartbeatTicker.stopTicker()
			}
		case <-n.shutdownCh:
			return
		}

		newState := n.getState()
		if newState != oldState {
			return
		}
	}
}

func (n *Node) processRPC(rpc net.RPC) {

	if s := n.getState(); s != Babbling {
		n.logger.WithField("state", s.String()).Debug("Discarding RPC Request")
		rpc.Respond(nil, fmt.Errorf("not ready: %s", s.String()))
		return
	}

	switch cmd := rpc.Command.(type) {
	case *net.SyncRequest:
		n.processSyncRequest(rpc, cmd)
	case *net.EagerSyncRequest:
		n.processEagerSyncRequest(rpc, cmd)
	case *net.FastForwardRequest:
		n.processFastForwardRequest(rpc, cmd)
	default:
		n.logger.WithField("cmd", rpc.Command).Error("Unexpected RPC command")
		rpc.Respond(nil, fmt.Errorf("unexpected command"))
	}
}

func (n *Node) processSyncRequest(rpc net.RPC, cmd *net.SyncRequest) {
	n.logger.WithFields(logrus.Fields{
		"from":  cmd.From,
		"known": cmd.Known,
	}).Debug("process SyncRequest")

	resp := &net.SyncResponse{
		From: n.localAddr,
	}
	var respErr error

	//Check sync limit
	n.coreLock.Lock()
<<<<<<< HEAD
	diff, err := n.core.Diff(cmd.Known)
=======
	overSyncLimit := n.core.OverSyncLimit(cmd.Known, n.conf.SyncLimit)
>>>>>>> fbd49c2c
	n.coreLock.Unlock()
	if overSyncLimit {
		n.logger.Debug("SyncLimit")
		resp.SyncLimit = true
	} else {
		//Compute Diff
		start := time.Now()
		n.coreLock.Lock()
		diff, err := n.core.Diff(cmd.Known)
		n.coreLock.Unlock()

		elapsed := time.Since(start)
		n.logger.WithField("duration", elapsed.Nanoseconds()).Debug("Diff()")
		if err != nil {
			n.logger.WithField("error", err).Error("Calculating Diff")
			respErr = err
		}

		//Convert to WireEvents
		wireEvents, err := n.core.ToWire(diff)
		if err != nil {
			n.logger.WithField("error", err).Debug("Converting to WireEvent")
			respErr = err
		} else {
			resp.Events = wireEvents
		}
	}

	//Get Self Known
	n.coreLock.Lock()
	known := n.core.Known()
	n.coreLock.Unlock()
	resp.Known = known

<<<<<<< HEAD
	//Build SyncResponse and respond
	n.logger.WithField("events", len(diff)).Debug("Responding to SyncRequest")
	resp := &net.SyncResponse{
		From:   n.localAddr,
		Events: wireEvents,
		Known:  known,
	}
	rpc.Respond(resp, err)
=======
	n.logger.WithFields(logrus.Fields{
		"Events":    len(resp.Events),
		"Known":     resp.Known,
		"SyncLimit": resp.SyncLimit,
		"Error":     respErr,
	}).Debug("Responding to SyncRequest")

	rpc.Respond(resp, respErr)
>>>>>>> fbd49c2c
}

func (n *Node) processEagerSyncRequest(rpc net.RPC, cmd *net.EagerSyncRequest) {
	n.logger.WithFields(logrus.Fields{
		"from":   cmd.From,
		"events": len(cmd.Events),
	}).Debug("EagerSyncRequest")

	success := true
<<<<<<< HEAD

	err := n.sync(cmd.Events)
=======
	n.coreLock.Lock()
	err := n.sync(cmd.Events)
	n.coreLock.Unlock()
>>>>>>> fbd49c2c
	if err != nil {
		n.logger.WithField("error", err).Error("sync()")
		success = false
	}

	resp := &net.EagerSyncResponse{
		From:    n.localAddr,
		Success: success,
	}
	rpc.Respond(resp, err)
}

func (n *Node) processFastForwardRequest(rpc net.RPC, cmd *net.FastForwardRequest) {
	n.logger.WithFields(logrus.Fields{
		"from": cmd.From,
	}).Debug("process FastForwardRequest")

	resp := &net.FastForwardResponse{
		From: n.localAddr,
	}
	var respErr error

	//Get latest Frame
	frame, err := n.core.GetFrame()
	if err != nil {
		n.logger.WithField("error", err).Error("Getting Frame")
		respErr = err
	}
	resp.Frame = frame

	n.logger.WithFields(logrus.Fields{
		"Events": len(resp.Frame.Events),
		"Error":  respErr,
	}).Debug("Responding to FastForwardRequest")
	rpc.Respond(resp, respErr)
}

func (n *Node) preGossip() (bool, error) {
	n.coreLock.Lock()
	defer n.coreLock.Unlock()

	//Check if it is necessary to gossip
	needGossip := n.core.NeedGossip()
	if !needGossip {
		n.logger.Debug("Nothing to gossip")
		return false, nil
	}

	//If the transaction pool is not empty, create a new self-event and empty the
	//transaction pool in its payload
	if err := n.core.AddSelfEvent(); err != nil {
		n.logger.WithField("error", err).Error("Adding SelfEvent")
		return false, err
	}

	return true, nil
}

func (n *Node) gossip(peerAddr string) error {
	//pull
	syncLimit, otherKnown, err := n.pull(peerAddr)
	if err != nil {
		return err
	}

	//check and handle syncLimit
	if syncLimit {
		n.logger.WithField("from", peerAddr).Debug("SyncLimit")
		//TODO: Count 1/3 synclimits before initiating fastSync
		n.setState(CatchingUp)
		return nil
	}

	//push
	err = n.push(peerAddr, otherKnown)
	if err != nil {
		return err
	}

	//update peer selector
	n.selectorLock.Lock()
	n.peerSelector.UpdateLast(peerAddr)
	n.selectorLock.Unlock()

	n.logStats()

	return nil
}

func (n *Node) pull(peerAddr string) (syncLimit bool, otherKnown map[int]int, err error) {
	//Compute Known
	n.coreLock.Lock()
	known := n.core.Known()
	n.coreLock.Unlock()

	//Send SyncRequest
	start := time.Now()
	resp, err := n.requestSync(peerAddr, known)
	elapsed := time.Since(start)
	n.logger.WithField("duration", elapsed.Nanoseconds()).Debug("requestSync()")
	if err != nil {
		n.logger.WithField("error", err).Error("requestSync()")
		return false, nil, err
	}
	n.logger.WithFields(logrus.Fields{
		"sync_limit": resp.SyncLimit,
		"events":     len(resp.Events),
		"known":      resp.Known,
	}).Debug("SyncResponse")

	if resp.SyncLimit {
		return true, nil, nil
	}

	//Add Events to Hashgraph and create new Head if necessary
<<<<<<< HEAD
	err = n.sync(resp.Events)
=======
	n.coreLock.Lock()
	err = n.sync(resp.Events)
	n.coreLock.Unlock()
>>>>>>> fbd49c2c
	if err != nil {
		n.logger.WithField("error", err).Error("sync()")
		return false, nil, err
	}

	return false, resp.Known, nil
}

func (n *Node) push(peerAddr string, known map[int]int) error {

	//Check SyncLimit
	n.coreLock.Lock()
	overSyncLimit := n.core.OverSyncLimit(known, n.conf.SyncLimit)
	n.coreLock.Unlock()
	if overSyncLimit {
		n.logger.Debug("SyncLimit")
		return nil
	}

	//Compute Diff
	start := time.Now()
	n.coreLock.Lock()
<<<<<<< HEAD
	diff, err := n.core.Diff(resp.Known)
=======
	diff, err := n.core.Diff(known)
>>>>>>> fbd49c2c
	n.coreLock.Unlock()
	elapsed := time.Since(start)
	n.logger.WithField("duration", elapsed.Nanoseconds()).Debug("Diff()")
	if err != nil {
		n.logger.WithField("error", err).Error("Calculating Diff")
		return err
	}

	//Convert to WireEvents
	wireEvents, err := n.core.ToWire(diff)
	if err != nil {
		n.logger.WithField("error", err).Debug("Converting to WireEvent")
		return err
	}

	//Create and Send EagerSyncRequest
	start = time.Now()
	resp2, err := n.requestEagerSync(peerAddr, wireEvents)
	elapsed = time.Since(start)
	n.logger.WithField("duration", elapsed.Nanoseconds()).Debug("requestEagerSync()")
	if err != nil {
		n.logger.WithField("error", err).Error("requestEagerSync()")
		return err
	}
	n.logger.WithFields(logrus.Fields{
		"from":    resp2.From,
		"success": resp2.Success,
	}).Debug("EagerSyncResponse")

	return nil
}

func (n *Node) fastForward() error {
	n.logger.Debug("IN CATCHING-UP STATE")

	//wait until sync routines finish
	n.waitRoutines()

	//fastForwardRequest
	peer := n.peerSelector.Next()
	start := time.Now()
	resp, err := n.requestFastForward(peer.NetAddr)
	elapsed := time.Since(start)
	n.logger.WithField("duration", elapsed.Nanoseconds()).Debug("requestFastForward()")
	if err != nil {
		n.logger.WithField("error", err).Error("requestFastForward()")
		return err
	}
	n.logger.WithField("events", len(resp.Frame.Events)).Debug("FastForwardResponse")

	//prepare core. ie: fresh hashgraph
	n.coreLock.Lock()
	err = n.core.FastForward(resp.Frame)
	n.coreLock.Unlock()

	if err != nil {
		n.logger.WithField("error", err).Error("Fast Forwarding Hashgraph")
		return err
	}

	n.logger.Debug("Fast-Forward OK")

	n.setState(Babbling)

	return nil
}

func (n *Node) requestSync(target string, known map[int]int) (net.SyncResponse, error) {
	args := net.SyncRequest{
		From:  n.localAddr,
		Known: known,
	}

	var out net.SyncResponse
	err := n.trans.Sync(target, &args, &out)

	return out, err
}

func (n *Node) requestEagerSync(target string, events []hg.WireEvent) (net.EagerSyncResponse, error) {
	args := net.EagerSyncRequest{
		From:   n.localAddr,
		Events: events,
	}

	var out net.EagerSyncResponse
	err := n.trans.EagerSync(target, &args, &out)

	return out, err
}

<<<<<<< HEAD
func (n *Node) sync(events []hg.WireEvent) error {
	n.coreLock.Lock()
	defer n.coreLock.Unlock()
=======
func (n *Node) requestFastForward(target string) (net.FastForwardResponse, error) {
	n.logger.WithFields(logrus.Fields{
		"target": target,
	}).Debug("RequestFastForward()")
>>>>>>> fbd49c2c

	args := net.FastForwardRequest{
		From: n.localAddr,
	}

	var out net.FastForwardResponse
	err := n.trans.FastForward(target, &args, &out)

	return out, err
}

func (n *Node) sync(events []hg.WireEvent) error {
	//Insert Events in Hashgraph and create new Head if necessary
	start := time.Now()
	err := n.core.Sync(events)
	elapsed := time.Since(start)
	n.logger.WithField("duration", elapsed.Nanoseconds()).Debug("Processed Sync()")
	if err != nil {
		return err
	}

	//Run consensus methods
	start = time.Now()
	err = n.core.RunConsensus()
	elapsed = time.Since(start)
	n.logger.WithField("duration", elapsed.Nanoseconds()).Debug("Processed RunConsensus()")
	if err != nil {
		return err
	}

	return nil
}

func (n *Node) commit(events []hg.Event) error {
	for _, ev := range events {
		for _, tx := range ev.Transactions() {
			if err := n.proxy.CommitTx(tx); err != nil {
				return err
			}
		}
	}
	return nil
}

func (n *Node) addTransaction(tx []byte) {
	n.coreLock.Lock()
	defer n.coreLock.Unlock()
	n.core.AddTransactions([][]byte{tx})
}

func (n *Node) Shutdown() {
	if n.getState() != Shutdown {
		n.logger.Debug("Shutdown")
		n.waitRoutines()
		close(n.shutdownCh)
		n.trans.Close()
		n.setState(Shutdown)
	}
}

func (n *Node) GetStats() map[string]string {
	toString := func(i *int) string {
		if i == nil {
			return "nil"
		}
		return strconv.Itoa(*i)
	}

	timeElapsed := time.Since(n.start)

	consensusEvents := n.core.GetConsensusEventsCount()
	consensusEventsPerSecond := float64(consensusEvents) / timeElapsed.Seconds()

	lastConsensusRound := n.core.GetLastConsensusRoundIndex()
	var consensusRoundsPerSecond float64
	if lastConsensusRound != nil {
		consensusRoundsPerSecond = float64(*lastConsensusRound) / timeElapsed.Seconds()
	}

	s := map[string]string{
		"last_consensus_round":   toString(lastConsensusRound),
		"consensus_events":       strconv.Itoa(consensusEvents),
		"consensus_transactions": strconv.Itoa(n.core.GetConsensusTransactionsCount()),
		"undetermined_events":    strconv.Itoa(len(n.core.GetUndeterminedEvents())),
		"transaction_pool":       strconv.Itoa(len(n.core.transactionPool)),
		"num_peers":              strconv.Itoa(len(n.peerSelector.Peers())),
		"sync_rate":              strconv.FormatFloat(n.SyncRate(), 'f', 2, 64),
		"events_per_second":      strconv.FormatFloat(consensusEventsPerSecond, 'f', 2, 64),
		"rounds_per_second":      strconv.FormatFloat(consensusRoundsPerSecond, 'f', 2, 64),
		"round_events":           strconv.Itoa(n.core.GetLastCommitedRoundEventsCount()),
		"id":                     strconv.Itoa(n.id),
		"state":                  n.getState().String(),
	}
	return s
}

func (n *Node) logStats() {
	stats := n.GetStats()
	n.logger.WithFields(logrus.Fields{
		"last_consensus_round":   stats["last_consensus_round"],
		"consensus_events":       stats["consensus_events"],
		"consensus_transactions": stats["consensus_transactions"],
		"undetermined_events":    stats["undetermined_events"],
		"transaction_pool":       stats["transaction_pool"],
		"num_peers":              stats["num_peers"],
		"sync_rate":              stats["sync_rate"],
		"events/s":               stats["events_per_second"],
		"rounds/s":               stats["rounds_per_second"],
		"round_events":           stats["round_events"],
		"id":                     stats["id"],
		"state":                  stats["state"],
	}).Debug("Stats")
}

func (n *Node) SyncRate() float64 {
	var syncErrorRate float64
	if n.syncRequests != 0 {
		syncErrorRate = float64(n.syncErrors) / float64(n.syncRequests)
	}
	return 1 - syncErrorRate
}

type ticker struct {
	period     time.Duration
	ticker     time.Ticker
	tickerLock sync.Mutex
	stopped    bool
}

func createTicker(minPeriod time.Duration) *ticker {
	if minPeriod == 0 {
		return nil
	}
	extra := (time.Duration(rand.Int63()) % minPeriod)
	period := minPeriod + extra
	return &ticker{
		period: period,
		ticker: *time.NewTicker(period),
	}
}

func (t *ticker) stopTicker() {
	t.tickerLock.Lock()
	defer t.tickerLock.Unlock()
	t.ticker.Stop()
	t.stopped = true
}

func (t *ticker) resetTicker() {
	t.tickerLock.Lock()
	defer t.tickerLock.Unlock()
	t.ticker = *time.NewTicker(t.period)
	t.stopped = false
}<|MERGE_RESOLUTION|>--- conflicted
+++ resolved
@@ -182,7 +182,12 @@
 
 	if s := n.getState(); s != Babbling {
 		n.logger.WithField("state", s.String()).Debug("Discarding RPC Request")
-		rpc.Respond(nil, fmt.Errorf("not ready: %s", s.String()))
+		//XXX Use a SyncResponse by default but this should be either a special
+		//ErrorResponse type or a type that corresponds to the request
+		resp := &net.SyncResponse{
+			From: n.localAddr,
+		}
+		rpc.Respond(resp, fmt.Errorf("not ready: %s", s.String()))
 		return
 	}
 
@@ -212,11 +217,7 @@
 
 	//Check sync limit
 	n.coreLock.Lock()
-<<<<<<< HEAD
-	diff, err := n.core.Diff(cmd.Known)
-=======
 	overSyncLimit := n.core.OverSyncLimit(cmd.Known, n.conf.SyncLimit)
->>>>>>> fbd49c2c
 	n.coreLock.Unlock()
 	if overSyncLimit {
 		n.logger.Debug("SyncLimit")
@@ -251,16 +252,6 @@
 	n.coreLock.Unlock()
 	resp.Known = known
 
-<<<<<<< HEAD
-	//Build SyncResponse and respond
-	n.logger.WithField("events", len(diff)).Debug("Responding to SyncRequest")
-	resp := &net.SyncResponse{
-		From:   n.localAddr,
-		Events: wireEvents,
-		Known:  known,
-	}
-	rpc.Respond(resp, err)
-=======
 	n.logger.WithFields(logrus.Fields{
 		"Events":    len(resp.Events),
 		"Known":     resp.Known,
@@ -269,7 +260,6 @@
 	}).Debug("Responding to SyncRequest")
 
 	rpc.Respond(resp, respErr)
->>>>>>> fbd49c2c
 }
 
 func (n *Node) processEagerSyncRequest(rpc net.RPC, cmd *net.EagerSyncRequest) {
@@ -279,14 +269,9 @@
 	}).Debug("EagerSyncRequest")
 
 	success := true
-<<<<<<< HEAD
-
+	n.coreLock.Lock()
 	err := n.sync(cmd.Events)
-=======
-	n.coreLock.Lock()
-	err := n.sync(cmd.Events)
-	n.coreLock.Unlock()
->>>>>>> fbd49c2c
+	n.coreLock.Unlock()
 	if err != nil {
 		n.logger.WithField("error", err).Error("sync()")
 		success = false
@@ -355,7 +340,7 @@
 	//check and handle syncLimit
 	if syncLimit {
 		n.logger.WithField("from", peerAddr).Debug("SyncLimit")
-		//TODO: Count 1/3 synclimits before initiating fastSync
+		//TODO: Count 1/3 synclimits before initiating fastSync?
 		n.setState(CatchingUp)
 		return nil
 	}
@@ -402,13 +387,9 @@
 	}
 
 	//Add Events to Hashgraph and create new Head if necessary
-<<<<<<< HEAD
+	n.coreLock.Lock()
 	err = n.sync(resp.Events)
-=======
-	n.coreLock.Lock()
-	err = n.sync(resp.Events)
-	n.coreLock.Unlock()
->>>>>>> fbd49c2c
+	n.coreLock.Unlock()
 	if err != nil {
 		n.logger.WithField("error", err).Error("sync()")
 		return false, nil, err
@@ -431,11 +412,7 @@
 	//Compute Diff
 	start := time.Now()
 	n.coreLock.Lock()
-<<<<<<< HEAD
-	diff, err := n.core.Diff(resp.Known)
-=======
 	diff, err := n.core.Diff(known)
->>>>>>> fbd49c2c
 	n.coreLock.Unlock()
 	elapsed := time.Since(start)
 	n.logger.WithField("duration", elapsed.Nanoseconds()).Debug("Diff()")
@@ -527,16 +504,10 @@
 	return out, err
 }
 
-<<<<<<< HEAD
-func (n *Node) sync(events []hg.WireEvent) error {
-	n.coreLock.Lock()
-	defer n.coreLock.Unlock()
-=======
 func (n *Node) requestFastForward(target string) (net.FastForwardResponse, error) {
 	n.logger.WithFields(logrus.Fields{
 		"target": target,
 	}).Debug("RequestFastForward()")
->>>>>>> fbd49c2c
 
 	args := net.FastForwardRequest{
 		From: n.localAddr,
