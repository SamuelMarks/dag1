--- conflicted
+++ resolved
@@ -3,18 +3,8 @@
 - package: github.com/dgraph-io/badger
   version: ^1.5.4
 - package: github.com/sirupsen/logrus
-<<<<<<< HEAD
-  version: ^1.0.6
-- package: github.com/ugorji/go
-  version: ^1.1.1
-  subpackages:
-  - codec
-- package: gopkg.in/urfave/cli.v1
-  version: ^1.20.0
-=======
 - package: github.com/urfave/cli
 - package: github.com/dgraph-io/badger
   version: ~1.5.4
 - package: github.com/ugorji/go/codec
-  version: ~1.1.1
->>>>>>> 005b136a
+  version: ~1.1.1