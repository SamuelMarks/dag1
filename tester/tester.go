--- conflicted
+++ resolved
@@ -3,12 +3,11 @@
 import (
 	"fmt"
 	"math/rand"
+	_ "os"
 	"strconv"
 	"strings"
+	_ "sync"
 	"time"
-
-	_ "os"
-	_ "sync"
 
 	"github.com/Fantom-foundation/go-lachesis/src/peers"
 	"github.com/Fantom-foundation/go-lachesis/src/proxy"
@@ -23,15 +22,10 @@
 	proxies := make(map[int64]*proxy.GrpcLachesisProxy)
 	for _, participant := range participants {
 		node := p[participant.PubKeyHex]
-<<<<<<< HEAD
 		if node.NetAddr == "" {
 			fmt.Printf("node missing NetAddr [%v]", node)
 			continue
 		}
-		host_port := strings.Split(node.NetAddr, ":")
-		port, err := strconv.Atoi(host_port[1])
-		addr := fmt.Sprintf("%s:%d", host_port[0], port-3000 /*9000*/)
-=======
 		hostPort := strings.Split(node.NetAddr, ":")
 		port, err := strconv.Atoi(hostPort[1])
 		if err != nil {
@@ -39,7 +33,6 @@
 			fmt.Printf("Unable to create port:\t\t\t%s (id=%d)\n", participant.NetAddr, node.ID)
 		}
 		addr := fmt.Sprintf("%s:%d", hostPort[0], port-3000 /*9000*/)
->>>>>>> 83d03f42
 		lachesisProxy, err := proxy.NewGrpcLachesisProxy(addr, logger)
 		if err != nil {
 			fmt.Printf("error:\t\t\t%s\n", err.Error())
@@ -74,7 +67,7 @@
 	// Ethereum txns are ~108 bytes. Bitcoin txns are ~250 bytes.
 	// A good assumption is to make txns 120 bytes in size.
 	// However, for speed, we're using 1 byte here. Modify accordingly.
-	//var msg [1]byte
+	// var msg [1]byte
 	for i := 0; i < 10; i++ {
 		// Send 10 txns to the server.
 		msg := fmt.Sprintf("%s.%d.%d", proxyAddr, iteration, i)
